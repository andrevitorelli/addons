--- conflicted
+++ resolved
@@ -65,13 +65,9 @@
     const T zero = static_cast<T>(0.0);
     //const T one = static_cast<T>(1.0);
 
-<<<<<<< HEAD
     using kernel = ResamplerKernelHelper<kernel_functor_class, T>;
-=======
-    using kernel = ResamplerKernelHelper<kernel_functor_class, float>;
     // Creating the interpolation kernel
     //auto kernel = ResamplerKernelHelper<kernel_functor_class>::createKernelFunction();
->>>>>>> ca994259
 
     auto resample_batches = [&](const int start, const int limit) {
       for (int batch_id = start; batch_id < limit; ++batch_id) {
@@ -109,13 +105,8 @@
               y < static_cast<T>(data_height)) {
 
             // Precompute floor (f) and ceil (c) values for x and y.
-<<<<<<< HEAD
             const int fx = std::floor(x);
             const int fy = std::floor(y);
-=======
-            const int fx = std::floor(static_cast<float>(x));
-            const int fy = std::floor(static_cast<float>(y));
->>>>>>> ca994259
 
             const int span_size =
               static_cast<int>(std::ceil(kernel::radius()));
@@ -126,14 +117,10 @@
                 for(int iny=-span_size; iny <= span_size; iny++){        
                   const int cx = fx + inx;
                   const int cy = fy + iny;
-<<<<<<< HEAD
                   const T dx = static_cast<T>(cx) - x;
                   const T dy = static_cast<T>(cy) - y;
-=======
-                  const float dx = static_cast<float>(cx) - static_cast<float>(x);
-                  const float dy = static_cast<float>(cy) - static_cast<float>(y);
->>>>>>> ca994259
                   res += get_data_point(cx, cy, chan) * static_cast<T>(kernel::value(dx) * kernel::value(dy));
+                }
                 }
               }
               set_output(sample_id, chan, res);
@@ -309,11 +296,7 @@
     const T zero = static_cast<T>(0.0);
     //const T one = static_cast<T>(1.0);
     
-<<<<<<< HEAD
     using kernel = ResamplerKernelHelper<kernel_functor_class, T>;
-=======
-    using kernel = ResamplerKernelHelper<kernel_functor_class, float>;
->>>>>>> ca994259
     // Creating the interpolation kernel and its 1st derivative
     //auto kernel = ResamplerKernelHelper<kernel_functor_class>::createKernelFunction();
     //auto kernelderivative = ResamplerKernelHelper<kernel_functor_class>::createKernelDerivativeFunction();
@@ -363,13 +346,8 @@
               x < static_cast<T>(data_width) &&
               y < static_cast<T>(data_height)) {
             // Precompute floor (f) and ceil (c) values for x and y.
-<<<<<<< HEAD
             const int fx = std::floor(x);
             const int fy = std::floor(y);
-=======
-            const int fx = std::floor(static_cast<float>(x));
-            const int fy = std::floor(static_cast<float>(y));
->>>>>>> ca994259
           
             for (int chan = 0; chan < data_channels; ++chan) {
             
@@ -383,13 +361,8 @@
                 for(int iny=-span_size; iny <= span_size; iny++){        
                   const int cx = fx + inx;
                   const int cy = fy + iny;
-<<<<<<< HEAD
                   const T dx = static_cast<T>(cx) - x;
                   const T dy = static_cast<T>(cy) - y;
-=======
-                  const float dx = static_cast<float>(cx) - static_cast<float>(x);
-                  const float dy = static_cast<float>(cy) - static_cast<float>(y);
->>>>>>> ca994259
                   auto val = get_data_point(cx, cy, chan);
                   
                   auto kernel_x = kernel::value(dx);
